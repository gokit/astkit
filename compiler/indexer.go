package compiler

import (
	"fmt"
	"go/ast"
<<<<<<< HEAD
	"path/filepath"
	"strings"

=======
>>>>>>> d492bc2e
	"strconv"

	"sync"

	"golang.org/x/sync/errgroup"

	"path/filepath"

	"context"

	"gitlab.com/gokit/astkit/internal/compiler"
	"golang.org/x/tools/go/loader"
)

// errors
const (
	ErrNotFound = Error("target not found")
)

// Indexer implements a golang ast index which parses
// a loader.Program returning a Package containing all
// definitions.
type Indexer struct {
	BasePackage string
	Program     *loader.Program

	waiter  sync.WaitGroup
	arw     sync.RWMutex
	indexed map[string]*Package
}

// Index takes provided loader.Program returning a Package containing
// parsed structures, types and declarations of all packages.
// It takes the basePkg path as the starting point of indexing, where the
<<<<<<< HEAD
// Package instance return is the basePkg retrieved from the program.
// If no error occurred during initial indexing then generated package
// and indexed map of packages is returned during resolution i.e calling
// of the Resolve(map[string]*Package) method.
// if an error occurred during resolution then the indexed package, map
// of other indexed packages and the error that occurred is returned.
func (indexer *Indexer) Index() (*Package, map[string]*Package, error) {
=======
// all imports and structures will be processed and returned as a Package
// instance pointer. In case of an error occurring, an incomplete
// package instance pointer and error will be returned.
func (indexer *Indexer) Index(ctx context.Context) (*Package, error) {
	if indexer.Indexed == nil {
		indexer.Indexed = map[string]*Package{}
	}

>>>>>>> d492bc2e
	ctxPkg := indexer.Program.Package(indexer.BasePackage)
	if ctxPkg == nil {
		return nil, nil, ErrNotFound
	}

<<<<<<< HEAD
	indexer.indexed = map[string]*Package{}

	// Run initial package and dependencies indexing.
	pkg, err := indexer.indexPackage(indexer.BasePackage, ctxPkg)
	if err != nil {
		return nil, nil, err
	}

	// Get all indexed packages map.
	indexed := indexer.indexed

	// Call all indexed packages Resolve() method to ensure
	// all structures are adequately referenced.
	for _, pkg := range indexed {
		if err := pkg.Resolve(indexed); err != nil {
			return pkg, indexed, err
		}
	}

	return pkg, indexed, nil
=======
	pkg, err := indexer.indexPackage(ctx, indexer.BasePackage, ctxPkg)

	indexer.waiter.Wait()
	return pkg, err
>>>>>>> d492bc2e
}

// indexPackage takes provided loader.Program returning a Package containing
// parsed structures, types and declarations of all packages.
func (indexer *Indexer) indexPackage(ctx context.Context, targetPackage string, p *loader.PackageInfo) (*Package, error) {
	pkg := &Package{
		Meta:       p,
		Name:       targetPackage,
<<<<<<< HEAD
		Types:      map[string]*Type{},
		Structs:    map[string]*Struct{},
		Depends:    map[string]*Package{},
=======
		Depends:    map[string]*Package{},
		Files:      map[string]*PackageFile{},
		Structs:    map[string]*Struct{},
		Types:      map[string]*Type{},
		Interfaces: map[string]*Interface{},
>>>>>>> d492bc2e
		Functions:  map[string]*Function{},
		Interfaces: map[string]*Interface{},
		Files:      map[string]*PackageFile{},
	}

	indexer.arw.Lock()
	indexer.indexed[targetPackage] = pkg
	indexer.arw.Unlock()

	// send package has response after processing.
	return pkg, indexer.index(ctx, pkg, p)
}

func (indexer *Indexer) index(ctx context.Context, pkg *Package, p *loader.PackageInfo) error {
	in := make(chan interface{}, 0)
	w, ctx := errgroup.WithContext(ctx)

	// Run through all files for package and schedule them to appropriately
	// send
	for _, file := range p.Files {
		pkgFile := new(PackageFile)
		_, begin, end := compiler.GetPosition(indexer.Program.Fset, file.Pos(), file.End())
		if begin.IsValid() {
			pkgFile.File = filepath.ToSlash(begin.Filename)
		} else if end.IsValid() {
			pkgFile.File = filepath.ToSlash(begin.Filename)
		}

		pkgFile.Name = filepath.Base(pkgFile.File)
		pkgFile.Dir = filepath.ToSlash(filepath.Dir(pkgFile.File))
		pkg.Files[pkgFile.File] = pkgFile

		var scope ParseScope
		scope.Info = p
		scope.From = pkg
		scope.File = file
		scope.Indexer = indexer
		scope.Package = pkgFile
		scope.Program = indexer.Program

		// if file has an associated package-level documentation,
		// parse it and add to package documentation.
		if file.Doc != nil {
			doc, err := scope.handleCommentGroup(file.Doc)
			if err != nil {
				return err
			}

			pkg.Docs = append(pkg.Docs, doc)
		}

		w.Go(func() error {
			return scope.Parse(ctx, in)
		})
	}

	indexer.waiter.Add(1)
	go func() {
		defer indexer.waiter.Done()
		for elem := range in {
			pkg.Add(elem)
		}
	}()

	err := w.Wait()
	close(in)
	return err
}

func (indexer *Indexer) indexImported(ctx context.Context, path string) (*Package, error) {
	indexer.arw.RLock()
	if pkg, ok := indexer.indexed[path]; ok {
		indexer.arw.RUnlock()
		return pkg, nil
	}
	indexer.arw.RUnlock()

	imported := indexer.Program.Package(path)
	if imported == nil {
		return nil, Error("failed to find loaded package: " + path)
	}

	// Have imported package indexed so we can add into
	// dependency map and send pkg pointer to root.
	return indexer.indexPackage(ctx, path, imported)
}

//******************************************************************************
// Type ast.Visitor Implementations
//******************************************************************************

// ParseScope defines a struct which embodies a current parsing scope
// related to a giving file, package and program.
type ParseScope struct {
	From        *Package
	File        *ast.File
	Indexer     *Indexer
	Package     *PackageFile
	Program     *loader.Program
	Info        *loader.PackageInfo
	GenComments map[*ast.CommentGroup]struct{}
}

// Parse runs through all non-comment based declarations within the
// giving file.
<<<<<<< HEAD
func (b *ParseScope) Parse(res chan interface{}, errs chan error) {
	if err := b.handleImports(res, errs); err != nil {
		errs <- err
		return
	}

	// Parse all structures first, ensuring to add them into package.
	for _, declr := range b.File.Decls {
		switch elem := declr.(type) {
		case *ast.FuncDecl:
			_ = elem
			//if err := b.handleFunctionSpec(elem, res); err != nil {
			//	errs <- err
			//	return
			//}
		case *ast.GenDecl:
		case *ast.BadDecl:
			// Do nothing...
		}
	}
=======
func (b *ParseScope) Parse(ctx context.Context, in chan interface{}) error {
	if err := b.handleImports(ctx, in); err != nil {
		return err
	}

	// Parse all structures first, ensuring to add them into package.
	//for _, declr := range b.File.Decls {
	//
	//}
>>>>>>> d492bc2e

	// Parse comments not attached to any declared structured.
	if err := b.handleCommentaries(); err != nil {
		return nil
	}

	return nil
}

func (b *ParseScope) handleImports(ctx context.Context, in chan interface{}) error {
	for _, dependency := range b.File.Imports {
		length, begin, end := compiler.GetPosition(b.Program.Fset, dependency.Pos(), dependency.End())

		value := dependency.Path.Value
		if unquoted, err := strconv.Unquote(value); err == nil {
			value = unquoted
		}

		var imp Import
		imp.Path = value
		imp.File = begin.Filename
		imp.Begin = begin.Offset
		imp.End = end.Offset
		imp.Length = length
		imp.Line = begin.Line
		imp.LineEnd = end.Line
		imp.Column = begin.Column
		imp.ColumnEnd = end.Column

		// If it has an alias then set alias to name value.
		if dependency.Name != nil {
			imp.Alias = dependency.Name.Name
		}

		// Add import into package file list.
		b.Package.Imports = append(b.Package.Imports, imp)

<<<<<<< HEAD
		// Index imported separately, has resolution of
		// references will happen later after indexing.
		go b.Indexer.indexImported(imp.Path, res, errs)
=======
		pkg, err := b.Indexer.indexImported(ctx, imp.Path)
		if err != nil {
			return err
		}
>>>>>>> d492bc2e

		//b.From.Add(pkg)
		in <- pkg
	}
	return nil
}

func (b *ParseScope) handleFunctionSpec(fn *ast.FuncDecl, res chan interface{}) error {
	var declr Function
	declr.Name = fn.Name.Name

	if fn.Doc != nil {
		doc, err := b.handleCommentGroup(fn.Doc)
		if err != nil {
			return err
		}

		declr.Meta.Doc = doc
	}

	// Set the line details of giving commentary.
	length, begin, end := compiler.GetPosition(b.Program.Fset, fn.Pos(), fn.End())
	declr.File = begin.Filename
	declr.Begin = begin.Offset
	declr.End = end.Offset
	declr.Length = length
	declr.Line = begin.Line
	declr.LineEnd = end.Line
	declr.Column = begin.Column
	declr.ColumnEnd = end.Column

	obj := b.Info.ObjectOf(fn.Name)
	declr.Exported = obj.Exported()
	declr.Meta.Name = obj.Pkg().Name()
	declr.Meta.Path = obj.Pkg().Path()
	declr.Path = strings.Join([]string{obj.Pkg().Path(), fn.Name.Name}, ".")

	var err error
	if fn.Type.Params != nil {
		declr.Arguments, err = b.handleParameterList(fn.Type.Params)
		if err != nil {
			return err
		}
	}

	if fn.Type.Results != nil {
		declr.Returns, err = b.handleParameterList(fn.Type.Results)
		if err != nil {
			return err
		}
	}

	if fn.Recv == nil {
		res <- &declr
		return nil
	}

	res <- &declr
	return nil
}

func (b *ParseScope) handleParameterList(set *ast.FieldList) ([]Parameter, error) {
	var params []Parameter
	//for _, param := range set.List {
	//	for _, name := range param.Names {
	//		fmt.Printf("Params: %d -> %q\n", set.NumFields(), name)
	//	}
	//}
	return params, nil
}

func (b *ParseScope) handleStructSpec(str *ast.StructType, res chan interface{}) error {

	return nil
}

func (b *ParseScope) handleChannelSpec() error {

	return nil
}

func (b *ParseScope) handleValueSpec() error {

	return nil
}

func (b *ParseScope) handleMapSpec() error {

	return nil
}

func (b *ParseScope) handleSliceSpec() error {

	return nil
}

func (b *ParseScope) handleCommentaries() error {
	for _, cdoc := range b.File.Comments {
		if _, ok := b.GenComments[cdoc]; ok {
			continue
		}

		if cdoc.Text() == "//" {
			continue
		}

		doc, err := b.handleCommentGroup(cdoc)
		if err != nil {
			return err
		}

		b.Package.Docs = append(b.Package.Docs, doc)
	}
	return nil
}

func (b *ParseScope) handleCommentGroup(gdoc *ast.CommentGroup) (Doc, error) {
	var doc Doc
	doc.Text = gdoc.Text()
	doc.Parts = make([]DocText, 0, len(gdoc.List))

	// Set the line details of giving commentary.
	length, begin, end := compiler.GetPosition(b.Program.Fset, gdoc.Pos(), gdoc.End())
	doc.File = begin.Filename
	doc.Begin = begin.Offset
	doc.End = end.Offset
	doc.Length = length
	doc.Line = begin.Line
	doc.LineEnd = end.Line
	doc.Column = begin.Column
	doc.ColumnEnd = end.Column

	// Add all commentary text for main doc into list.
	for _, comment := range gdoc.List {
		doc.Parts = append(doc.Parts, b.handleDocText(comment))
	}

	return doc, nil
}

func (b *ParseScope) handleDocText(c *ast.Comment) DocText {
	length, begin, end := compiler.GetPosition(b.Program.Fset, c.Pos(), c.End())

	var doc DocText
	doc.File = begin.Filename
	doc.Text = c.Text
	doc.Begin = begin.Offset
	doc.End = end.Offset
	doc.Length = length
	doc.Line = begin.Line
	doc.LineEnd = end.Line
	doc.Column = begin.Column
	doc.ColumnEnd = end.Column
	return doc
}

//******************************************************************************
//  Utilities
//******************************************************************************

func getExprName(n interface{}) (string, error) {
	switch t := n.(type) {
	case *ast.Ident:
		return t.Name, nil
	case *ast.BasicLit:
		return t.Value, nil
	case *ast.SelectorExpr:
		return getExprName(t.X)
	default:
		return "", Error("unable to get name")
	}
}

// GetExprCaller gets the expression caller
// e.g. x.Cool() => x
func GetExprCaller(n ast.Node) (ast.Expr, error) {
	switch t := n.(type) {
	case *ast.SelectorExpr:
		return t.X, nil
	case *ast.Ident:
		return nil, nil
	default:
		return nil, fmt.Errorf("util/GetExprCaller: unhandled %T", t)
	}
}

// GetIdentifier gets rightmost identifier if there is one
func GetIdentifier(n ast.Node) (*ast.Ident, error) {
	switch t := n.(type) {
	case *ast.Ident:
		return t, nil
	case *ast.StarExpr:
		return GetIdentifier(t.X)
	case *ast.UnaryExpr:
		return GetIdentifier(t.X)
	case *ast.SelectorExpr:
		return GetIdentifier(t.Sel)
	case *ast.IndexExpr:
		return GetIdentifier(t.X)
	case *ast.CallExpr:
		return GetIdentifier(t.Fun)
	case *ast.CompositeLit:
		return GetIdentifier(t.Type)
	case *ast.FuncDecl:
		return t.Name, nil
	case *ast.ParenExpr:
		return GetIdentifier(t.X)
	case *ast.ArrayType, *ast.MapType, *ast.StructType,
		*ast.ChanType, *ast.FuncType, *ast.InterfaceType,
		*ast.FuncLit, *ast.BinaryExpr:
		return nil, nil
	case *ast.SliceExpr:
		return GetIdentifier(t.X)
	default:
		return nil, fmt.Errorf("GetIdentifier: unhandled %T", n)
	}
}

// ExprToString fn
func ExprToString(n ast.Node) (string, error) {
	switch t := n.(type) {
	case *ast.BasicLit:
		return t.Value, nil
	case *ast.Ident:
		return t.Name, nil
	case *ast.StarExpr:
		return ExprToString(t.X)
	case *ast.UnaryExpr:
		return ExprToString(t.X)
	case *ast.SelectorExpr:
		s, e := ExprToString(t.X)
		if e != nil {
			return "", e
		}
		return s + "." + t.Sel.Name, nil
	case *ast.IndexExpr:
		s, e := ExprToString(t.X)
		if e != nil {
			return "", e
		}
		i, e := ExprToString(t.Index)
		if e != nil {
			return "", e
		}
		return s + "[" + i + "]", nil
	case *ast.CallExpr:
		c, e := ExprToString(t.Fun)
		if e != nil {
			return "", e
		}
		var args []string
		for _, arg := range t.Args {
			a, e := ExprToString(arg)
			if e != nil {
				return "", e
			}
			args = append(args, a)
		}
		return c + "(" + strings.Join(args, ", ") + ")", nil
	case *ast.CompositeLit:
		c, e := ExprToString(t.Type)
		if e != nil {
			return "", e
		}
		var args []string
		for _, arg := range t.Elts {
			a, e := ExprToString(arg)
			if e != nil {
				return "", e
			}
			args = append(args, a)
		}
		return c + "{" + strings.Join(args, ", ") + "}", nil
	case *ast.ArrayType:
		c, e := ExprToString(t.Elt)
		if e != nil {
			return "", e
		}
		return `[]` + c, nil
	case *ast.FuncLit:
		return "func(){}()", nil
	case *ast.ParenExpr:
		x, e := ExprToString(t.X)
		if e != nil {
			return "", e
		}
		return "(" + x + ")", nil
	case *ast.KeyValueExpr:
		k, e := ExprToString(t.Key)
		if e != nil {
			return "", e
		}
		v, e := ExprToString(t.Value)
		if e != nil {
			return "", e
		}
		return "{" + k + ":" + v + "}", nil
	case *ast.MapType:
		k, e := ExprToString(t.Key)
		if e != nil {
			return "", e
		}
		v, e := ExprToString(t.Value)
		if e != nil {
			return "", e
		}
		return "{" + k + ":" + v + "}", nil
	case *ast.BinaryExpr:
		x, e := ExprToString(t.X)
		if e != nil {
			return "", e
		}
		y, e := ExprToString(t.Y)
		if e != nil {
			return "", e
		}
		return x + " " + t.Op.String() + " " + y, nil
	case *ast.InterfaceType:
		return "interface{}", nil
	default:
		return "", fmt.Errorf("util/ExprToString: unhandled %T", n)
	}
}<|MERGE_RESOLUTION|>--- conflicted
+++ resolved
@@ -3,12 +3,8 @@
 import (
 	"fmt"
 	"go/ast"
-<<<<<<< HEAD
-	"path/filepath"
 	"strings"
 
-=======
->>>>>>> d492bc2e
 	"strconv"
 
 	"sync"
@@ -43,34 +39,27 @@
 // Index takes provided loader.Program returning a Package containing
 // parsed structures, types and declarations of all packages.
 // It takes the basePkg path as the starting point of indexing, where the
-<<<<<<< HEAD
 // Package instance return is the basePkg retrieved from the program.
 // If no error occurred during initial indexing then generated package
 // and indexed map of packages is returned during resolution i.e calling
 // of the Resolve(map[string]*Package) method.
 // if an error occurred during resolution then the indexed package, map
 // of other indexed packages and the error that occurred is returned.
-func (indexer *Indexer) Index() (*Package, map[string]*Package, error) {
-=======
 // all imports and structures will be processed and returned as a Package
 // instance pointer. In case of an error occurring, an incomplete
 // package instance pointer and error will be returned.
-func (indexer *Indexer) Index(ctx context.Context) (*Package, error) {
-	if indexer.Indexed == nil {
-		indexer.Indexed = map[string]*Package{}
-	}
-
->>>>>>> d492bc2e
+func (indexer *Indexer) Index(ctx context.Context) (*Package, map[string]*Package, error) {
+	if indexer.indexed == nil {
+		indexer.indexed = map[string]*Package{}
+	}
+
 	ctxPkg := indexer.Program.Package(indexer.BasePackage)
 	if ctxPkg == nil {
 		return nil, nil, ErrNotFound
 	}
 
-<<<<<<< HEAD
-	indexer.indexed = map[string]*Package{}
-
 	// Run initial package and dependencies indexing.
-	pkg, err := indexer.indexPackage(indexer.BasePackage, ctxPkg)
+	pkg, err := indexer.indexPackage(ctx, indexer.BasePackage, ctxPkg)
 	if err != nil {
 		return nil, nil, err
 	}
@@ -87,12 +76,6 @@
 	}
 
 	return pkg, indexed, nil
-=======
-	pkg, err := indexer.indexPackage(ctx, indexer.BasePackage, ctxPkg)
-
-	indexer.waiter.Wait()
-	return pkg, err
->>>>>>> d492bc2e
 }
 
 // indexPackage takes provided loader.Program returning a Package containing
@@ -101,17 +84,9 @@
 	pkg := &Package{
 		Meta:       p,
 		Name:       targetPackage,
-<<<<<<< HEAD
 		Types:      map[string]*Type{},
 		Structs:    map[string]*Struct{},
 		Depends:    map[string]*Package{},
-=======
-		Depends:    map[string]*Package{},
-		Files:      map[string]*PackageFile{},
-		Structs:    map[string]*Struct{},
-		Types:      map[string]*Type{},
-		Interfaces: map[string]*Interface{},
->>>>>>> d492bc2e
 		Functions:  map[string]*Function{},
 		Interfaces: map[string]*Interface{},
 		Files:      map[string]*PackageFile{},
@@ -217,38 +192,21 @@
 
 // Parse runs through all non-comment based declarations within the
 // giving file.
-<<<<<<< HEAD
-func (b *ParseScope) Parse(res chan interface{}, errs chan error) {
-	if err := b.handleImports(res, errs); err != nil {
-		errs <- err
-		return
+func (b *ParseScope) Parse(ctx context.Context, in chan interface{}) error {
+	if err := b.handleImports(ctx, in); err != nil {
+		return err
 	}
 
 	// Parse all structures first, ensuring to add them into package.
 	for _, declr := range b.File.Decls {
 		switch elem := declr.(type) {
 		case *ast.FuncDecl:
-			_ = elem
-			//if err := b.handleFunctionSpec(elem, res); err != nil {
-			//	errs <- err
-			//	return
-			//}
+			return b.handleFunctionSpec(elem, in)
 		case *ast.GenDecl:
 		case *ast.BadDecl:
 			// Do nothing...
 		}
 	}
-=======
-func (b *ParseScope) Parse(ctx context.Context, in chan interface{}) error {
-	if err := b.handleImports(ctx, in); err != nil {
-		return err
-	}
-
-	// Parse all structures first, ensuring to add them into package.
-	//for _, declr := range b.File.Decls {
-	//
-	//}
->>>>>>> d492bc2e
 
 	// Parse comments not attached to any declared structured.
 	if err := b.handleCommentaries(); err != nil {
@@ -286,18 +244,13 @@
 		// Add import into package file list.
 		b.Package.Imports = append(b.Package.Imports, imp)
 
-<<<<<<< HEAD
 		// Index imported separately, has resolution of
 		// references will happen later after indexing.
-		go b.Indexer.indexImported(imp.Path, res, errs)
-=======
 		pkg, err := b.Indexer.indexImported(ctx, imp.Path)
 		if err != nil {
 			return err
 		}
->>>>>>> d492bc2e
-
-		//b.From.Add(pkg)
+
 		in <- pkg
 	}
 	return nil
